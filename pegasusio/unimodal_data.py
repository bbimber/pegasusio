--- conflicted
+++ resolved
@@ -513,18 +513,6 @@
         if data.raw is not None:
             self.matrices["raw.X"] = csr_matrix(data.raw.X)
         for key, value in data.layers.items():
-<<<<<<< HEAD
-            self.matrices[key] = _to_csr(value)
-
-        self.barcode_multiarrays = DataDict(dict(data.obsm))
-        self.feature_multiarrays = DataDict(dict(data.varm))
-        self.barcode_multigraphs = DataDict(dict(data.obsp)) # Note that we do not check if data.obsp contains sparse matrix
-        self.feature_multigraphs = DataDict(dict(data.varp)) # Note that we do not check if data.obsp contains sparse matrix
-
-        self.metadata = DataDict(dict(data.uns))
-        _set_genome(self.metadata, genome)
-        _set_modality(self.metadata, modality)
-=======
             self.matrices[key] = csr_matrix(value)
 
         def _create_data_dict(old_dict: dict) -> DataDict:
@@ -543,11 +531,12 @@
 
         self.barcode_multiarrays = _create_data_dict(data.obsm)
         self.feature_multiarrays = _create_data_dict(data.varm)
+        self.barcode_multigraphs = _create_data_dict(data.obsp) # Note that we do not check if data.obsp contains sparse matrix
+        self.feature_multigraphs = _create_data_dict(data.varp) # Note that we do not check if data.obsp contains sparse matrix
         self.metadata = _create_data_dict(data.uns)
-
-        self._set_genome(genome)
-        self._set_modality(modality)
->>>>>>> 8ff99b9a
+        _set_genome(self.metadata, genome)
+        _set_modality(self.metadata, modality)
+
 
         self._cur_matrix = "X"
         self._shape = data.shape
